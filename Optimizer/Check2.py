import matplotlib.pyplot as plt
import torch
import pytorch_measure as pm
import numpy as np
from tqdm import tqdm
import json 
import math



# Linear regression model
def regression_model(x,list):
     return list[0]*x+list[1]

#Load data of parameters from the file where you ran data_generator.py
param=np.load(f'../Finalized/test_data/params.npy')

for length in [100,500,1000]:
     success=[]
     tid=[]
     epoch=[]
     measures=[]
     for i in tqdm(range(50)):
          data=np.load(f'../Finalized/test_data/data_{length}_y_lin_{i}.npy')
          y=torch.from_numpy(data)
          x = torch.linspace(-5, 5, length)

          M=length #Amount of datapoints

          s=2 #Decides width of the measures
          aU=math.ceil(param[0][3*i+1]+s*param[1][3*i+1])
          aL=math.floor(param[0][3*i+1]-s*param[1][3*i+1])
          bU=math.ceil(param[0][3*i]+s*param[1][3*i])
          bL=math.floor(param[0][3*i]-s*param[1][3*i])
          Nb=2*(bU-bL)+1
          Na=2*(aU-aL)+1

          #Creates the measures
          a = pm.Measure(torch.linspace(aL, aU, Na), torch.ones(Na).double() / Na)
          b = pm.Measure(torch.linspace(bL, bU, Nb), torch.ones(Nb).double() / Nb)
          measure= [a,b]

          # Instance of optimizer
          opt = pm.Optimizer(measure, "KDEnll", lr = 0.1)

          # Call to minimizer
          new_mes,time,iteration=opt.minimize([x,y],regression_model,max_epochs=4000,verbose = False, print_freq=100, smallest_lr=1e-10,test=True)

          # Visualize measures and gradient
          new_mes[0].visualize()
          #plt.show()
          new_mes[1].visualize()
          #plt.show()

          #Run tests and save the results
          check=pm.Check(opt,regression_model,x,y,normal=False,Return=True)
          l,u,miss=check.check()

          success.append(l<=miss and miss<=u)
          tid.append(time)
          epoch.append(iteration)
          for i in range(len(new_mes)):
               measures.append([new_mes[i].locations.tolist(),new_mes[i].weights.tolist()])

     data=[measures,sum(tid)/len(tid),sum(epoch)/len(epoch),sum(success)/len(success)]
<<<<<<< HEAD
     with open(f"resultat_samuel/Sergey2M_{M}.json", "w") as outfile:
          outfile.write(json.dumps(data))


print(sum(success)/len(success))
print(sum(tid)/len(tid))
print(sum(epoch)/len(epoch))
=======
     with open(f"resultat/Sergey2_{M}.json", "w") as outfile:
          outfile.write(json.dumps(data))
>>>>>>> 1025d0ea
<|MERGE_RESOLUTION|>--- conflicted
+++ resolved
@@ -63,15 +63,5 @@
                measures.append([new_mes[i].locations.tolist(),new_mes[i].weights.tolist()])
 
      data=[measures,sum(tid)/len(tid),sum(epoch)/len(epoch),sum(success)/len(success)]
-<<<<<<< HEAD
      with open(f"resultat_samuel/Sergey2M_{M}.json", "w") as outfile:
           outfile.write(json.dumps(data))
-
-
-print(sum(success)/len(success))
-print(sum(tid)/len(tid))
-print(sum(epoch)/len(epoch))
-=======
-     with open(f"resultat/Sergey2_{M}.json", "w") as outfile:
-          outfile.write(json.dumps(data))
->>>>>>> 1025d0ea

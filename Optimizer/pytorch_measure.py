import torch
import matplotlib.pyplot as plt


class Measure:
    def __init__(self, locations: torch.tensor, weights: torch.tensor, device='cpu'):
        self.locations = torch.nn.parameter.Parameter(locations)
        self.weights = torch.nn.parameter.Parameter(weights)
        self.device = device
        self.grad_diff = 0.0

    def __str__(self) -> str:
        """
        Returns the locations and weights of the measure as a string.
        :returns: str
        """
        out = "\033[4mLocations:\033[0m     \033[4mWeights:\033[0m \n"
        for i in range(len(self.weights)):
            out += f'{self.locations[i].item(): < 10.9f}     {self.weights[i].item(): < 10.9f}\n'
        return out

    def __repr__(self) -> str:
        """
        Returns the locations and weights of the measure as a string.
        :returns: str
        """
        return self.__str__()

    def is_probability(self, tol=1e-6):
        """
        Returns True if the measure is a probability measure.
        :param tol: Tolerance for summing to 1
        """
        if torch.any(self.weights < 0):
            return False
        if torch.abs(self.weights.sum() - 1) > tol:
            return False
        return True

    def total_mass(self) -> float:
        """
        Returns the sum of all weights in the measure: \sum_{i=1}^n w_i
        :returns: float
        """
        return sum(self.weights).item()

    def total_variation(self) -> float:
        """
        Returns the sum of the absolute value of all weights in the measure: \sum_{i=1}^n |w_i|
        :returns: float
        """
        return sum(abs(self.weights)).item()

    def support(self, tol=5e-3):
        """
        :param tol: proportion of total variation that can be un-accounted for by the support.
        :returns: all index where the weights are non-zero
        """
        sorted_idx = torch.argsort(self.weights.abs())
        accum_weight = torch.cumsum(self.weights[sorted_idx].abs(), dim=0)
        cutoff = tol * self.total_variation()
        return sorted_idx[cutoff < accum_weight]

    def positive_part(self):
        """
        Returns the positive part of the Lebesgue decomposition of the measure
        """
        return Measure(self.locations, torch.max(self.weights, torch.zeros(len(self.weights))))

    def negative_part(self):
        """
        Returns the negative part of the Lebesgue decomposition of the measure
        """
        return Measure(self.locations, -torch.min(self.weights, torch.zeros(len(self.weights))))

    def sample(self, size):
        """
        Returns a sample of numbers from the distribution given by the measure
        :param size: Number of elements to sample
        :returns: sample of random numbers based on measure
        """
        if torch.any(self.weights < 0):
            assert ValueError("You can't have negative weights in a probability measure!")

        sampling = torch.multinomial(self.weights, size, replacement=True)
        sample = torch.tensor([self.locations[element.item()] for element in sampling])
        return sample

    def zero_grad(self):
        self.weights.grad = torch.zeros(len(self.weights), device=self.device)

    def reduce_lr_criterion(self, tol_supp=1e-6, tol_const=1e-3):
        """
        Grad should be minimal and constant on the support of the measure.
        Consider it to be a constant if it varies by less than tol_const.
        """
        new_grad_diff = self.weights.grad[self.support(tol_supp)].max() - self.weights.grad.min()
        out = abs(self.grad_diff - new_grad_diff) < tol_const
        self.grad_diff = new_grad_diff
        return out

    def visualize(self):
        """
        Visualization of the weights
        """
        plt.bar(self.locations.tolist(), self.weights.tolist(), width=0.1)
        plt.axhline(y=0, c="grey", linewidth=0.5)
        plt.show()


class Optimizer:

    def __init__(self, measure: Measure, lr : float = 0.1):
        self.measure = measure
        self.lr = lr
        self.state = {'measure':self.measure, 'lr':self.lr}

    def put_mass(self, mass, location_index):
        """
        In current form, this method puts mass at a specified location, s.t. the location still
        has mass less at most 1 and returns how much mass is left to distribute.
        :param mass: Mass left to take
        :param location_index: Index of location to take mass from
        :returns: mass left to add to measure after adding at specified location
        """
        with torch.no_grad():
            self.measure.weights[location_index] += mass

    def take_mass(self, mass, location_index) -> float:
        """
        In current form, this method takes mass from a specified location, s.t. the location still
        has non-negative mass and returns how much mass is left to take.
        :param mass: Mass left to take
        :param location_index: Index of location to take mass from
        :returns: mass left to remove from measure after removing from specified location
        """
        with torch.no_grad():
            if mass > self.measure.weights[location_index].item():
                mass_removed = self.measure.weights[location_index].item()
                self.measure.weights[location_index] = 0
            else:
                self.measure.weights[location_index] -= mass
                mass_removed = mass
        return mass_removed

    def step(self):
        """
        Steepest decent with fixed total mass
        """

        # Sort gradient
        grad_sorted = torch.argsort(self.measure.weights.grad)

        # Distribute positive mass
        mass_pos = self.lr
        self.put_mass(mass_pos, grad_sorted[0].item())

        # Distribute negative mass
        mass_neg = self.lr
        for i in torch.flip(grad_sorted, dims=[0]):
            mass_neg -= self.take_mass(mass_neg, i.item())
            if mass_neg <= 0:
                break
    
    def update_lr(self, fraction = 0.7):
        """
        Updates learning rate for the optimizer

        :param lr: learning rate
        """
        self.lr *= fraction

    def state_dict(self):
        """
        Updates the state dictionary for the optimizer
        """
        print("\n".join("\t{}: {}".format(k, v) for k, v in self.state.items()))
        return self.state_dict

    def load_state_dict(self, state_dict):
        """
        Overloads the current state dictionary

        param state_dict: state dictionary to load
        """
        self.state = state_dict

<<<<<<< HEAD
    def lr_criterion(self, loss_fn, measure):
        return loss_fn(self.measure.weights) - loss_fn(measure.weights) < 0
=======
    def minimize(self, loss_fn, tol):
        epoch=0
        while True:
            epoch+=1
            measure=copy.deepcopy(self.measure)
            self.measure.zero_gradient()
            loss=loss_fn(self.measure.weights)
            loss.backward()
            self.step()

            

            if epoch % 100 == 0:
                print(f'Epoch: {epoch:<10} Loss: {loss:<10.0f} LR: {lr}')

>>>>>>> 2effb9e3


def main():
    a = torch.tensor([-0.1, 0.1, 0.3, 0.1, 0.4])
    b = torch.tensor([1., 2., 3., 4., 5.])

    c = Measure(b, a)
    # print(c.negative_part())
    # print(c.put_mass(0.9, 1))
    print(c)
    test_sample()


def test_sample():
    a = torch.tensor([0.1, 0.1, 0.3, 0.1, 0.4])
    b = torch.tensor([1., 2., 3., 4., 5.])

    d = Measure(b, a)
    print(d)
    print(d.is_probability())
    d.visualize()

    print(d.sample(2000))

def test_state_dict():
    u = Measure(torch.tensor([0.,0.5,1.]),torch.tensor([0.2,0.5,0.3]))
    opt = Optimizer(u)
    opt.state_dict()

if __name__ == "__main__":
    main()<|MERGE_RESOLUTION|>--- conflicted
+++ resolved
@@ -185,10 +185,9 @@
         """
         self.state = state_dict
 
-<<<<<<< HEAD
     def lr_criterion(self, loss_fn, measure):
         return loss_fn(self.measure.weights) - loss_fn(measure.weights) < 0
-=======
+
     def minimize(self, loss_fn, tol):
         epoch=0
         while True:
@@ -204,7 +203,6 @@
             if epoch % 100 == 0:
                 print(f'Epoch: {epoch:<10} Loss: {loss:<10.0f} LR: {lr}')
 
->>>>>>> 2effb9e3
 
 
 def main():

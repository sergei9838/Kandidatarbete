import torch
import matplotlib.pyplot as plt


class Measure:
    def __init__(self, locations: torch.tensor, weights: torch.tensor, device='cpu'):
        self.locations = torch.nn.parameter.Parameter(locations)
        self.weights = torch.nn.parameter.Parameter(weights)
        self.device = device
        self.grad_diff = 0.0

    def __str__(self) -> str:
        """
        Returns the locations and weights of the measure as a string.
        :returns: str
        """
        out = "\033[4mLocations:\033[0m     \033[4mWeights:\033[0m \n"
        for i in range(len(self.weights)):
            out += f'{self.locations[i].item(): < 10.9f}     {self.weights[i].item(): < 10.9f}\n'
        return out

    def __repr__(self) -> str:
        """
        Returns the locations and weights of the measure as a string.
        :returns: str
        """
        return self.__str__()

    def is_probability(self, tol=1e-6):
        """
        Returns True if the measure is a probability measure.
        :param tol: Tolerance for summing to 1
        """
        if torch.any(self.weights < 0):
            return False
        if torch.abs(self.weights.sum() - 1) > tol:
            return False
        return True

    def total_mass(self) -> float:
        """
        Returns the sum of all weights in the measure: \sum_{i=1}^n w_i
        :returns: float
        """
        return sum(self.weights).item()

    def total_variation(self) -> float:
        """
        Returns the sum of the absolute value of all weights in the measure: \sum_{i=1}^n |w_i|
        :returns: float
        """
        return sum(abs(self.weights)).item()

    def support(self, tol=5e-3):
        """
        :param tol: proportion of total variation that can be un-accounted for by the support.
        :returns: all index where the weights are non-zero
        """
        sorted_idx = torch.argsort(self.weights.abs())
        accum_weight = torch.cumsum(self.weights[sorted_idx].abs(), dim=0)
        cutoff = tol * self.total_variation()
        return sorted_idx[cutoff < accum_weight]

    def positive_part(self):
        """
        Returns the positive part of the Lebesgue decomposition of the measure
        """
        return Measure(self.locations, torch.max(self.weights, torch.zeros(len(self.weights))))

    def negative_part(self):
        """
        Returns the negative part of the Lebesgue decomposition of the measure
        """
        return Measure(self.locations, -torch.min(self.weights, torch.zeros(len(self.weights))))

    def sample(self, size):
        """
        Returns a sample of numbers from the distribution given by the measure
        :param size: Number of elements to sample
        :returns: sample of random numbers based on measure
        """
        if torch.any(self.weights < 0):
            assert ValueError("You can't have negative weights in a probability measure!")

        sampling = torch.multinomial(self.weights, size, replacement=True)
        sample = torch.tensor([self.locations[element.item()] for element in sampling])
        return sample

    def zero_grad(self):
        self.weights.grad = torch.zeros(len(self.weights), device=self.device)

    def reduce_lr_criterion(self, tol_supp=1e-6, tol_const=1e-3):
        """
        Grad should be minimal and constant on the support of the measure.
        Consider it to be a constant if it varies by less than tol_const.
        """
        new_grad_diff = self.weights.grad[self.support(tol_supp)].max() - self.weights.grad.min()
        out = abs(self.grad_diff - new_grad_diff) < tol_const
        self.grad_diff = new_grad_diff
        return out

    def visualize(self):
        """
        Visualization of the weights
        """
        plt.bar(self.locations.tolist(), self.weights.tolist(), width=0.1)
        plt.axhline(y=0, c="grey", linewidth=0.5)
        plt.show()


class Optimizer:

    def __init__(self, measure: Measure, lr : float = 0.1):
        self.measure = measure
        self.lr = lr
        self.state = {'measure':self.measure, 'lr':self.lr}

    def put_mass(self, mass, location_index):
        """
        In current form, this method puts mass at a specified location, s.t. the location still
        has mass less at most 1 and returns how much mass is left to distribute.
        :param mass: Mass left to take
        :param location_index: Index of location to take mass from
        :returns: mass left to add to measure after adding at specified location
        """
        with torch.no_grad():
            self.measure.weights[location_index] += mass

    def take_mass(self, mass, location_index) -> float:
        """
        In current form, this method takes mass from a specified location, s.t. the location still
        has non-negative mass and returns how much mass is left to take.
        :param mass: Mass left to take
        :param location_index: Index of location to take mass from
        :returns: mass left to remove from measure after removing from specified location
        """
        with torch.no_grad():
            if mass > self.measure.weights[location_index].item():
                mass_removed = self.measure.weights[location_index].item()
                self.measure.weights[location_index] = 0
            else:
                self.measure.weights[location_index] -= mass
                mass_removed = mass
        return mass_removed

    def step(self):
        """
        Steepest decent with fixed total mass
        """

        # Sort gradient
        grad_sorted = torch.argsort(self.measure.weights.grad)

        # Distribute positive mass
        mass_pos = self.lr
        self.put_mass(mass_pos, grad_sorted[0].item())

        # Distribute negative mass
        mass_neg = self.lr
        for i in torch.flip(grad_sorted, dims=[0]):
            mass_neg -= self.take_mass(mass_neg, i.item())
            if mass_neg <= 0:
                break
    
    def update_lr(self, fraction = 0.7):
        """
        Updates learning rate for the optimizer

        :param lr: learning rate
        """
        self.lr *= fraction

    def state_dict(self):
        """
        Updates the state dictionary for the optimizer
        """
        print("\n".join("\t{}: {}".format(k, v) for k, v in self.state.items()))
        return self.state_dict

    def load_state_dict(self, state_dict):
        """
        Overloads the current state dictionary

        param state_dict: state dictionary to load
        """
        self.state = state_dict

<<<<<<< HEAD
    def minimize(self, loss_fn, tol, max_steps=1000):
        for epoch in range(max_steps):
=======
    def lr_criterion(self, loss_fn, measure):
        return loss_fn(self.measure.weights) - loss_fn(measure.weights) < 0

    def minimize(self, loss_fn, tol):
        epoch=0
        while True:
            epoch+=1
>>>>>>> 065dd306
            measure=copy.deepcopy(self.measure)
            self.measure.zero_gradient()
            loss=loss_fn(self.measure.weights)
            loss.backward()
            self.step()
            if lr_criterion(loss_fn,measure)==False:
                self.measure=measure
                self.update_lr()


        
            if epoch % 100 == 0:
                print(f'Epoch: {epoch:<10} Loss: {loss:<10.0f} LR: {lr}')



def main():
    a = torch.tensor([-0.1, 0.1, 0.3, 0.1, 0.4])
    b = torch.tensor([1., 2., 3., 4., 5.])

    c = Measure(b, a)
    # print(c.negative_part())
    # print(c.put_mass(0.9, 1))
    print(c)
    test_sample()


def test_sample():
    a = torch.tensor([0.1, 0.1, 0.3, 0.1, 0.4])
    b = torch.tensor([1., 2., 3., 4., 5.])

    d = Measure(b, a)
    print(d)
    print(d.is_probability())
    d.visualize()

    print(d.sample(2000))

def test_state_dict():
    u = Measure(torch.tensor([0.,0.5,1.]),torch.tensor([0.2,0.5,0.3]))
    opt = Optimizer(u)
    opt.state_dict()

if __name__ == "__main__":
    main()<|MERGE_RESOLUTION|>--- conflicted
+++ resolved
@@ -185,18 +185,11 @@
         """
         self.state = state_dict
 
-<<<<<<< HEAD
+    def lr_criterion(self, loss_fn, measure):
+        return loss_fn(self.measure.weights) - loss_fn(measure.weights) < 0
+
     def minimize(self, loss_fn, tol, max_steps=1000):
         for epoch in range(max_steps):
-=======
-    def lr_criterion(self, loss_fn, measure):
-        return loss_fn(self.measure.weights) - loss_fn(measure.weights) < 0
-
-    def minimize(self, loss_fn, tol):
-        epoch=0
-        while True:
-            epoch+=1
->>>>>>> 065dd306
             measure=copy.deepcopy(self.measure)
             self.measure.zero_gradient()
             loss=loss_fn(self.measure.weights)

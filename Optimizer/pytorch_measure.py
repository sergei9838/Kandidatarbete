import torch
import matplotlib.pyplot as plt
import copy


class Measure:
    def __init__(self, locations: torch.tensor, weights: torch.tensor, device='cpu', optim_locations = False):
        self.locations = locations
        self.weights = torch.nn.parameter.Parameter(weights)
        self.device = device
        self.grad_diff = 0.0

    def __str__(self) -> str:
        """
        Returns the locations and weights of the measure as a string.
        :returns: str
        """
        out = "\033[4mLocations:\033[0m     \033[4mWeights:\033[0m \n"
        for i in range(len(self.weights)):
            out += f'{self.locations[i].item(): < 10.9f}     {self.weights[i].item(): < 10.9f}\n'
        return out

    def __repr__(self) -> str:
        """
        Returns the locations and weights of the measure as a string.
        :returns: str
        """
        return self.__str__()

    def is_probability(self, tol=1e-6):
        """
        Returns True if the measure is a probability measure.
        :param tol: Tolerance for summing to 1
        """
        if torch.any(self.weights < 0):
            return False
        if torch.abs(self.weights.sum() - 1) > tol:
            return False
        return True

    def total_mass(self) -> float:
        """
        Returns the sum of all weights in the measure: \sum_{i=1}^n w_i
        :returns: float
        """
        return sum(self.weights).item()

    def total_variation(self) -> float:
        """
        Returns the sum of the absolute value of all weights in the measure: \sum_{i=1}^n |w_i|
        :returns: float
        """
        return sum(abs(self.weights)).item()

    def support(self, tol=5e-3):
        """
        :param tol: proportion of total variation that can be un-accounted for by the support.
        :returns: all index where the weights are non-zero
        """
        sorted_idx = torch.argsort(self.weights.abs())
        accum_weight = torch.cumsum(self.weights[sorted_idx].abs(), dim=0)
        cutoff = tol * self.total_variation()
        return sorted_idx[cutoff < accum_weight]

    def positive_part(self):
        """
        Returns the positive part of the Lebesgue decomposition of the measure
        """
        return Measure(self.locations, torch.max(self.weights, torch.zeros(len(self.weights))))

    def negative_part(self):
        """
        Returns the negative part of the Lebesgue decomposition of the measure
        """
        return Measure(self.locations, -torch.min(self.weights, torch.zeros(len(self.weights))))

    def sample(self, size):
        """
        Returns a sample of numbers from the distribution given by the measure
        :param size: Number of elements to sample
        :returns: sample of random numbers based on measure
        """
        if torch.any(self.weights < 0):
            assert ValueError("You can't have negative weights in a probability measure!")

        sampling = torch.multinomial(self.weights, size, replacement=True)
        sample = torch.tensor([self.locations[element.item()] for element in sampling])
        return sample

    def zero_grad(self):
        self.weights.grad = torch.zeros(len(self.weights), device=self.device)

    def visualize(self):
        """
        Visualization of the weights
        """
        plt.bar(self.locations.tolist(), self.weights.tolist(), width=0.1)
        plt.axhline(y=0, c="grey", linewidth=0.5)
        plt.show()


class Optimizer:

    def __init__(self, measures, lr : float = 0.1):
        if type(measures) == Measure:
            self.measures = [measures]
        elif type(measures) != list:
            Exception('Error: measures has to be of type Measure or list')
        self.measures = measures
        self.lr = [lr]*len(self.measures)
        self.old_lr = [lr]*len(self.measures)
        self.state = {'measure':self.measures, 'lr':self.lr}

    def put_mass(self, meas_index, mass, location_index):
        """
        In current form, this method puts mass at a specified location, s.t. the location still
        has mass less at most 1 and returns how much mass is left to distribute.
        :param mass: Mass left to take
        :param location_index: Index of location to take mass from
        :returns: mass left to add to measure after adding at specified location
        """
        with torch.no_grad():
            self.measures[meas_index].weights[location_index] += mass

    def take_mass(self, meas_index, mass, location_index) -> float:
        """
        In current form, this method takes mass from a specified location, s.t. the location still
        has non-negative mass and returns how much mass is left to take.
        :param mass: Mass left to take
        :param location_index: Index of location to take mass from
        :returns: mass left to remove from measure after removing from specified location
        """
        with torch.no_grad():
            if mass > self.measures[meas_index].weights[location_index].item():
                mass_removed = self.measures[meas_index].weights[location_index].item()
                self.measures[meas_index].weights[location_index] = 0
            else:
                self.measures[meas_index].weights[location_index] -= mass
                mass_removed = mass
        return mass_removed
    
    def stop_criterion(self, tol_supp=1e-6, tol_const=1e-3):
        """
        Checks if the difference between the maximum and minimum gradient is
        within a certain range.
        :param tol_supp: lower bound for wieghts considered
        :param tol_const: stop value, when the maximum difference of gradients
        is smaller than this value the minimization should seize
        """
        return min([measure.weights.grad[measure.support(tol_supp)].max() - measure.weights.grad.min() < tol_const for measure in self.measures])

    def step(self, meas_index):
        """
        Steepest decent with fixed total mass
        """

        # Sort gradient
        grad_sorted = torch.argsort(self.measures[meas_index].weights.grad)

        # Distribute positive mass
        mass_pos = self.lr[meas_index]
        self.put_mass(meas_index, mass_pos, grad_sorted[0].item())

        # Distribute negative mass
        mass_neg = self.lr[meas_index]
        for i in torch.flip(grad_sorted, dims=[0]):
            mass_neg -= self.take_mass(meas_index, mass_neg, i.item())
            if mass_neg <= 0:
                break
    
    def update_lr(self, fraction = 0.7):
        """
        Updates learning rate for the optimizer

        :param lr: learning rate
        """
        self.lr = [lr*fraction for lr in self.lr]

    def state_dict(self):
        """
        Updates the state dictionary for the optimizer
        """
        print("\n".join("\t{}: {}".format(k, v) for k, v in self.state.items()))
        return self.state_dict

    def load_state_dict(self, state_dict):
        """
        Overloads the current state dictionary
\chi ^{2} = Pearson's cumulative test statistic, which asymptotically approaches a χ 2 \chi ^{2} distribution.
        :param state_dict: state dictionary to load
        """
        self.state = state_dict

    def lr_criterion(self, loss_fn, measure, old_measure):
        """
        Checks if learning rate should be decreased

        :param loss_fn: loss function
        :param measure: measure to compare current measure to
        """
        return loss_fn(measure) - loss_fn(old_measure) < 0

    def minimize(self, loss_fn, max_epochs=10000,smallest_lr=1e-6, silent=False, tol_supp=1e-6, tol_const=1e-3, verbose = False):
        #Suceeded=True
        for epoch in range(max_epochs):
            #if Suceeded==True:
            #    self.lr=[lr for lr in self.old_lr]
            old_measures=copy.deepcopy(self.measures)
            for m in self.measures:
                m.zero_grad()
            loss=loss_fn(self.measures)
            loss.backward()
            for meas_index in range(len(self.measures)):
                self.step(meas_index)

            if self.stop_criterion(tol_supp, tol_const):
                print(f'\nOptimum is attained. Value of the goal function is {loss}. Optimization took {epoch} epochs.')
                self.is_optim = True
                return
            
            if self.lr_criterion(loss_fn, self.measures, old_measures)==False:
                #Suceeded=False
                self.measures=old_measures
                self.update_lr()
            #else:
                #Suceeded=True

            if verbose:
                print(f'Epoch: {epoch:<10} Loss: {loss:<10.0f} LR: {self.lr}')   

            elif epoch % 100 == 0 and silent==False:
                print(f'Epoch: {epoch:<10} Loss: {loss:<10.0f} LR: {self.lr}')   

            if min([lr < smallest_lr for lr in self.lr]):
<<<<<<< HEAD
                print(f'The step size is too small: {self.lr}')
=======
                print(f'The step size is too small: {min(self.lr): 0.8f}')
>>>>>>> a2b0c327
                return





def main():
    a = torch.tensor([-0.1, 0.1, 0.3, 0.1, 0.4])
    b = torch.tensor([1., 2., 3., 4., 5.])

    c = Measure(b, a)
    # print(c.negative_part())
    # print(c.put_mass(0.9, 1))
    print(c)
    test_sample()


def test_sample():
    a = torch.tensor([0.1, 0.1, 0.3, 0.1, 0.4])
    b = torch.tensor([1., 2., 3., 4., 5.])

    d = Measure(b, a)
    print(d)
    print(d.is_probability())
    d.visualize()

    print(d.sample(2000))

def test_state_dict():
    u = Measure(torch.tensor([0.,0.5,1.]),torch.tensor([0.2,0.5,0.3]))
    opt = Optimizer(u)
    opt.state_dict()

if __name__ == "__main__":
    main()<|MERGE_RESOLUTION|>--- conflicted
+++ resolved
@@ -232,11 +232,7 @@
                 print(f'Epoch: {epoch:<10} Loss: {loss:<10.0f} LR: {self.lr}')   
 
             if min([lr < smallest_lr for lr in self.lr]):
-<<<<<<< HEAD
-                print(f'The step size is too small: {self.lr}')
-=======
-                print(f'The step size is too small: {min(self.lr): 0.8f}')
->>>>>>> a2b0c327
+                print(f'The step size is too small: {min(self.lr)}')
                 return
 
 

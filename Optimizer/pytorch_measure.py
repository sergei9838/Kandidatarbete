import torch

<<<<<<< HEAD

class pytorch_measure:
=======
class pytorch_measure(locations, weights):
>>>>>>> 778de113
    def __init__(self,locations,weights):
        """
        Group 1: 
        Group 2: 
        """
        self.locations = torch.nn.parameter.Parameter(locations)#Input must be tensors
        self.weights = torch.nn.parameter.Parameter(weights)

    def total_mass(self):
        """
        Responsibility: Johan
        """
        
        

    def total_variation(self):
        """
        Responsibility: Samuel
        """
        return sum(abs(self.weights)).item()

    def support(self):
        """
        Responsibility:
        """
        pass

    def positive_part(self):
        """
        Responsibility:
        """
        pass

    def negative_part(self):
        """
        Responsibility:
        """
        pass

    def put_mass(self) -> bool:
        """
        
        :param:
        :returns: True if all mass could be placed, False otherwise
        Responsibility:
        """
        pass

    def take_mass(self) -> bool:
        """
        Responsibility:
        :param:
        :returns: True if all mass could be taken, False otherwise
        """
        pass

    def sample(self):
        """
        Responsibility:
        """
        pass

    def step(self):
        """
        Responsibility: Hampus
        Takes one optimization step with algoritm
        """
        pass<|MERGE_RESOLUTION|>--- conflicted
+++ resolved
@@ -1,11 +1,7 @@
 import torch
 
-<<<<<<< HEAD
 
 class pytorch_measure:
-=======
-class pytorch_measure(locations, weights):
->>>>>>> 778de113
     def __init__(self,locations,weights):
         """
         Group 1: 

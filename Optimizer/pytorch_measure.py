--- conflicted
+++ resolved
@@ -221,13 +221,8 @@
                 self.is_optim = True
                 return
             
-<<<<<<< HEAD
-            if not self.lr_criterion(loss_fn, self.measures, old_measures):
+            if self.lr_decrease_criterion(loss_fn, self.measures, old_measures):
                 Suceeded=False
-=======
-            if self.lr_decrease_criterion(loss_fn, self.measures, old_measures):
-                #Suceeded=False
->>>>>>> 5528cf60
                 self.measures=old_measures
                 self.update_lr()
             else:

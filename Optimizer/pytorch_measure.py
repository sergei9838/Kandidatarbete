--- conflicted
+++ resolved
@@ -53,8 +53,6 @@
         return self.locations[self.weights > tol]  # locations where weight is non-zero
         # add `.detach()` if dependency on self.locations and self.weights should be ignored when computing gradients
         # built-in torch functions are probably faster than python list comprehensions.
-
-        # return torch.tensor([self.locations[i].item() for i in range(len(self.locations)) if self.weights[i].item()!=0])
 
     def positive_part(self):
         """
@@ -114,7 +112,6 @@
         Responsibility: Johan, Samuel
         """
         with torch.no_grad():
-<<<<<<< HEAD
             if self.measure.weights[location_index].item() + mass > 1:
                 mass_distributed = 1 - self.measure.weights[location_index].item()
                 self.measure.weights[location_index] = 1
@@ -122,10 +119,6 @@
                 self.measure.weights[location_index] += mass
                 mass_distributed = mass
         return mass_distributed
-=======
-            self.weights[location_index] += mass
-
->>>>>>> 9531a447
 
     def take_mass(self, mass, location_index) -> float:
         """

import torch
import matplotlib.pyplot as plt
import numpy as np


class Measure:
    def __init__(self, locations: torch.tensor, weights: torch.tensor):
        self.locations = torch.nn.parameter.Parameter(locations)
        self.weights = torch.nn.parameter.Parameter(weights)

    def __str__(self) -> str:
        """
        Returns the locations and weights of the measure as a string.
        :returns: str
        """
        out = "\033[4mLocations:\033[0m     \033[4mWeights:\033[0m \n"
        for i in range(len(self.weights)):
            out += f'{self.locations[i].item(): < 10}     {self.weights[i].item(): < 10}\n'
        return out

    def __repr__(self) -> str:
        """
        Returns the locations and weights of the measure as a string.
        :returns: str
        """
        return self.__str__()

    def is_probability(self, tol=1e-6):
        """
        Returns if the measure is a probability measure.
        :param tol: Tolerance for summing to 1
        """
        if torch.any(self.weights < 0):
            return False
        if torch.abs(self.weights.sum() - 1) > tol:
            return False
        return True

    def total_mass(self) -> float:
        """
        Returns the sum of all weights in the measure: \sum_{i=1}^n w_i
        :returns: float
        """
        return sum(self.weights).item()

    def total_variation(self) -> float:
        """
        Returns the sum of the absolute value of all weights in the measure: \sum_{i=1}^n |w_i|
        :returns: float
        """
        return sum(abs(self.weights)).item()

    def support(self, tol_supp = 1e-12):
        """
<<<<<<< HEAD
        Responsibility: Johan
        :param tol_supp: Tolerance for what is considered zero
        :returns: all locations where the weights are non-zero
=======
        Returns all locations where the weights are non-zero
>>>>>>> 7215178e
        """
        tol = self.total_variation()*tol_supp
        return self.locations[self.weights > tol]  # locations where weight is non-zero
        # add `.detach()` if dependency on self.locations and self.weights should be ignored when computing gradients
        # built-in torch functions are probably faster than python list comprehensions.

    def positive_part(self):
        """
        Returns the positive part of the Lebesgue decomposition of the measure
        """
        return Measure(self.locations, torch.max(self.weights, torch.zeros(len(self.weights))))

    def negative_part(self):
        """
        Returns the negative part of the Lebesgue decomposition of the measure
        """
        return Measure(self.locations, torch.min(self.weights, torch.zeros(len(self.weights))))

    def sample(self, size):
        """
        Returns a sample of numbers from the distribution given by the measure
        :param size: Number of elements to sample
        :returns: sample of random numbers based on measure
        """
        if torch.any(self.weights < 0):
            assert ValueError("You can't have negative weights in a probability measure!")

        sampling = torch.multinomial(self.weights, size, replacement = True)
        sample = torch.tensor([self.locations[element.item()] for element in sampling])
        return sample

    def zero_gradient(self):
        self.weights.grad = torch.zeros(len(self.weights))

    def visualize(self):
        """
        Visualization of the weights
        """
        plt.bar(self.locations.tolist(), self.weights.tolist(), width=0.1)
        plt.axhline(y=0, c="grey", linewidth=0.5)
        plt.show()


class Optimizer:

    def __init__(self, measure: Measure):
        self.measure = measure

    def put_mass(self, mass, location_index) -> float:
        """
        In current form, this method puts mass at a specified location, s.t. the location still
        has mass less at most 1 and returns how much mass is left to distribute.
        :param mass: Mass left to take
        :param location_index: Index of location to take mass from
        :returns: mass left to add to measure after adding at specified location
        """
        with torch.no_grad():
            self.measure.weights[location_index] += mass


    def take_mass(self, mass, location_index) -> float:
        """
        In current form, this method takes mass from a specified location, s.t. the location still
        has non-negative mass and returns how much mass is left to take.
        :param mass: Mass left to take
        :param location_index: Index of location to take mass from
        :returns: mass left to remove from measure after removing from specified location
        """
        with torch.no_grad():
            if mass > self.measure.weights[location_index].item():
                mass_removed = self.measure.weights[location_index].item()
                self.measure.weights[location_index] = 0
            else:
                self.measure.weights[location_index] -= mass
                mass_removed = mass
        return mass_removed

    def step(self, lr):
        """
        Steepest decent with fixed total mass

        :param lr: learning rate
        """
        ''' Gör externt ist
        # set global lr if not already set (lite temp för att testa minskande lr)
        if not self.learning_rate:
            self.learning_rate = lr
        else:
            lr = self.learning_rate

        # if lr is too high, adjust to the highest possible value
        if lr/2 >= len(self.weights) - 1:
            lr = 2 * len(self.weights) - 2.01
        '''

        # Sort gradient
        grad_sorted = torch.argsort(self.measure.weights.grad)

        # Distribute positive mass
        mass_pos = lr
        index = grad_sorted[0].item()
        self.put_mass(mass_pos, index)
           

        # Distribute negative mass
        mass_neg = lr
        i = -1
        while mass_neg != 0:
            index = grad_sorted[i].item()
            mass_neg -= self.take_mass(mass_neg, index)
            i -= 1

def main():
    a = torch.tensor([-0.1, 0.1, 0.3, 0.1, 0.4])
    b = torch.tensor([1., 2., 3., 4., 5.])

    c = Measure(b, a)
    #print(c.negative_part())
    #print(c.put_mass(0.9, 1))
    print(c)
    test_sample()


def test_sample():
    a=torch.tensor([0.1, 0.1, 0.3, 0.1, 0.4])
    b=torch.tensor([1., 2., 3., 4., 5.])

    d=Measure(b, a)

    d.visualize()

    print(d.sample(2000))


if __name__ == "__main__":
    main()<|MERGE_RESOLUTION|>--- conflicted
+++ resolved
@@ -52,13 +52,8 @@
 
     def support(self, tol_supp = 1e-12):
         """
-<<<<<<< HEAD
-        Responsibility: Johan
         :param tol_supp: Tolerance for what is considered zero
         :returns: all locations where the weights are non-zero
-=======
-        Returns all locations where the weights are non-zero
->>>>>>> 7215178e
         """
         tol = self.total_variation()*tol_supp
         return self.locations[self.weights > tol]  # locations where weight is non-zero

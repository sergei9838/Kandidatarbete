--- conflicted
+++ resolved
@@ -58,22 +58,13 @@
         Responsibility: Samuel
         Returns the positive part of the Lebesgue decomposition of the measure
         """
-<<<<<<< HEAD
-        return PytorchMeasure(self.locations, torch.clamp(self.weights, 0))
-        # again `.detach()` if we don't want dependence on locations and weight when computing gradient on things depending
-        # on `positive_part()`
-=======
         return Measure(self.locations, torch.max(self.weights, torch.zeros(self.weights.size)))
->>>>>>> b9302404
 
     def negative_part(self):
         """
         Responsibility: Johan
         Returns the negative part of the Lebesgue decomposition of the measure
         """
-<<<<<<< HEAD
-        return PytorchMeasure(self.locations, torch.clamp(self.weights, max=0))
-=======
         return Measure(self.locations, torch.min(self.weights, torch.zeros(self.weights.size)))
 
 
@@ -107,7 +98,6 @@
 
     def __init__(self, weights: torch.nn.parameter, ):
         self.weights = weights
->>>>>>> b9302404
 
     def put_mass(self, mass, location_index) -> float:
         """
@@ -143,24 +133,6 @@
                 mass_removed = mass
         return mass_removed
 
-<<<<<<< HEAD
-    def sample(self, size):
-        """
-        Responsibility: Samuel
-        Returns a sample of numbers from the distribution given by the measure
-        :param: size of wanted sample
-        :returns: sample of random numbers based on measure
-        """
-        if self.total_mass() != 1:
-            raise Exception(f'Measure needs to have total mass 1 to sample. The total mass was: {self.total_mass()}')
-        elif self.total_mass() != self.total_variation():
-            raise Exception(f'Measure needs to have strictly nonnegative weights to sample')
-        else: 
-            sampling = torch.multinomial(self.weights, size, replacement = True)
-            sample = torch.tensor([self.locations[element.item()] for element in sampling])
-            return sample
-=======
->>>>>>> b9302404
 
     def step(self, loss_fn, lr):
         """

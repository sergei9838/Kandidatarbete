import torch
import matplotlib.pyplot as plt
import numpy as np


class Measure:
    def __init__(self, locations: torch.tensor, weights: torch.tensor):
        self.locations = torch.nn.parameter.Parameter(locations)
        self.weights = torch.nn.parameter.Parameter(weights)

    def __str__(self) -> str:
        """
        Returns the locations and weights of the measure as a string.
        :returns: str
        Responsibilty: Filip, Karl
        """

        out = "\033[4mLocations:\033[0m     \033[4mWeights:\033[0m \n"
        for i in range(len(self.weights)):
            out += f'{self.locations[i].item(): < 10}     {self.weights[i].item(): < 10}\n'
        return out

    def __repr__(self) -> str:
        """
        Returns the locations and weights of the measure as a string.
        :returns: str
        Responsibilty: Filip
        """
        return self.__str__()

    def total_mass(self) -> float:
        """
        Returns the sum of all weights in the measure: \sum_{i=1}^n w_i
        :returns: float
        Responsibility: Johan
        """
        return sum(self.weights).item()

    def total_variation(self) -> float:
        """
        Responsibility: Samuel
        Returns the sum of the absolute value of all weights in the measure: \sum_{i=1}^n |w_i|
        :returns: float
        """
        return sum(abs(self.weights)).item()

    def support(self):
        """
        Responsibility: Johan
        Returns all locations where the weights are non-zero
        """
        return self.locations[self.weights != 0]  # locations where weight is non-zero
        # add `.detach()` if dependency on self.locations and self.weights should be ignored when computing gradients
        # built-in torch functions are probably faster than python list comprehensions.

    def positive_part(self):
        """
        Responsibility: Samuel
        Returns the positive part of the Lebesgue decomposition of the measure
        """
        return Measure(self.locations, torch.max(self.weights, torch.zeros(self.weights.size)))

    def negative_part(self):
        """
        Responsibility: Johan
        Returns the negative part of the Lebesgue decomposition of the measure
        """
        return Measure(self.locations, torch.min(self.weights, torch.zeros(self.weights.size)))


    def sample(self, size):
        """
        Responsibility: Samuel
        Returns a sample of numbers from the distribution given by the measure
        :param: size of wanted sample
        :returns: sample of random numbers based on measure
        """
        sampling = torch.multinomial(self.weights, size, replacement = True)
        sample = torch.tensor([self.locations[element.item()] for element in sampling])
        return sample

    def zero_gradient(self):
        self.weights.grad = torch.zeros(len(self.weights))

    def visualize(self):
        """
        Responsibility: Karl
        Visualization of the weights
        """
        plt.bar(self.locations.tolist(), self.weights.tolist(), width=0.1)
        plt.axhline(y=0, c="grey", linewidth=0.5)
        plt.show()


class Optimizer:

    def __init__(self, measure: Measure):
        self.measure = measure

    def put_mass(self, mass, location_index) -> float:
        """
        In current form, this method puts mass at a specified location, s.t. the location still
        has mass less at most 1 and returns how much mass is left to distribute.
        :param: mass to put, index of location to put at
        :returns: mass left to add to measure after adding at specified location
        Responsibility: Johan, Samuel
        """
        with torch.no_grad():
            if self.measure.weights[location_index].item() + mass > 1:
                mass_distributed = 1 - self.measure.weights[location_index].item()
                self.measure.weights[location_index] = 1
            else:
                self.measure.weights[location_index] += mass
                mass_distributed = mass
        return mass_distributed

    def take_mass(self, mass, location_index) -> float:
        """
        Responsibility: Samuel
        In current form, this method takes mass from a specified location, s.t. the location still
        has non-negative mass and returns how much mass is left to take.
        :param: mass left to take, index of location to take at
        :returns: mass left to remove from measure after removing from specified location
        """
        with torch.no_grad():
            if mass > self.measure.weights[location_index].item():
                mass_removed = self.measure.weights[location_index].item()
                self.measure.weights[location_index] = 0
            else:
                self.measure.weights[location_index] -= mass
                mass_removed = mass
        return mass_removed

<<<<<<< HEAD
    def step(self, lr):
=======

    def step(self, loss_fn, lr):
>>>>>>> 4d6f3099
        """
        Responsibility: Hampus
        Steepest decent with fixed total mass

        :param lr: learning rate
        """
        ''' Gör externt ist
        # set global lr if not already set (lite temp för att testa minskande lr)
        if not self.learning_rate:
            self.learning_rate = lr
        else:
            lr = self.learning_rate

        # if lr is too high, adjust to the highest possible value
        if lr/2 >= len(self.weights) - 1:
            lr = 2 * len(self.weights) - 2.01
        '''

        # Sort gradient
        grad_sorted = torch.argsort(self.measure.weights.grad)

        # Distribute positive mass
        mass_pos = lr
        i = 0
        while mass_pos != 0:
            index = grad_sorted[i].item()
            mass_pos -= self.put_mass(mass_pos, index)
            i += 1

        # Distribute negative mass
        mass_neg = lr
        i = -1
        while mass_neg != 0:
            index = grad_sorted[i].item()
            mass_neg -= self.take_mass(mass_neg, index)
            i -= 1

def main():
    a = torch.tensor([-0.1, 0.1, 0.3, 0.1, 0.4])
    b = torch.tensor([1., 2., 3., 4., 5.])

    c = Measure(b, a)
    #print(c.negative_part())
    #print(c.put_mass(0.9, 1))
    print(c)
    test_sample()


def test_sample():
    a=torch.tensor([0.1, 0.1, 0.3, 0.1, 0.4])
    b=torch.tensor([1., 2., 3., 4., 5.])

    d=Measure(b, a)
    
    d.visualize()

    print(c.sample(2000))


if __name__ == "__main__":
    main()<|MERGE_RESOLUTION|>--- conflicted
+++ resolved
@@ -53,6 +53,8 @@
         # add `.detach()` if dependency on self.locations and self.weights should be ignored when computing gradients
         # built-in torch functions are probably faster than python list comprehensions.
 
+        # return torch.tensor([self.locations[i].item() for i in range(len(self.locations)) if self.weights[i].item()!=0])
+
     def positive_part(self):
         """
         Responsibility: Samuel
@@ -81,6 +83,8 @@
 
     def zero_gradient(self):
         self.weights.grad = torch.zeros(len(self.weights))
+
+
 
     def visualize(self):
         """
@@ -131,12 +135,7 @@
                 mass_removed = mass
         return mass_removed
 
-<<<<<<< HEAD
     def step(self, lr):
-=======
-
-    def step(self, loss_fn, lr):
->>>>>>> 4d6f3099
         """
         Responsibility: Hampus
         Steepest decent with fixed total mass
@@ -190,7 +189,7 @@
     b=torch.tensor([1., 2., 3., 4., 5.])
 
     d=Measure(b, a)
-    
+
     d.visualize()
 
     print(c.sample(2000))

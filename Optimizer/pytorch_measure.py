--- conflicted
+++ resolved
@@ -203,11 +203,7 @@
             loss.backward()
             self.step()
             if self.stop_criterion(tol_supp, tol_const):
-<<<<<<< HEAD
-                print(f'\nOptimum is attained. Value of the goal function is {loss_fn(self.measure.weights)}. Optimization took {epoch} epochs.')
-=======
-                print(f'\nOptimum is attained. Value of the goal function is {loss_fn(self.measure)}')
->>>>>>> c5240c76
+                print(f'\nOptimum is attained. Value of the goal function is {loss_fn(self.measure)}. Optimization took {epoch} epochs.')
                 self.is_optim = True
                 return
             

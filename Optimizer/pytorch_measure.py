--- conflicted
+++ resolved
@@ -203,13 +203,6 @@
             loss=loss_fn(self.measure.weights)
             loss.backward()
             self.step()
-<<<<<<< HEAD
-
-            
-
-            if epoch % 100 == 0:
-                print(f'Epoch: {epoch:<10} Loss: {loss:<10.0f} LR: {lr}')
-=======
             if self.lr_criterion(loss_fn,measure)==False:
                 self.measure=measure
                 self.update_lr()
@@ -219,7 +212,6 @@
             if self.lr < smallest_lr:
                 print(f'The step size is too small: {self.lr: 0.8f}')
                 return
->>>>>>> 33bceb0c
 
 
 

--- conflicted
+++ resolved
@@ -142,12 +142,7 @@
         :param tol_const: stop value, when the maximum difference of gradients
         is smaller than this value the minimization should seize
         """
-<<<<<<< HEAD
         return self.measure.weights.grad[self.measure.support(tol_supp)].max() - self.measure.weights.grad.min() < tol_const
-=======
-
-        return self.measure.weights.grad[self.support(tol_supp)].max() - self.measure.weights.grad.min() < tol_const
->>>>>>> 2c97c4bd
 
     def step(self):
         """

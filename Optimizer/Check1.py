--- conflicted
+++ resolved
@@ -36,13 +36,9 @@
         measure = pm.Measure(torch.linspace(aL, aU, N), torch.ones(N).double() / N)
 
         # Instance of optimizer
-        opt = pm.Optimizer([measure],"KDEnll" ,lr=0.1)
-
-<<<<<<< HEAD
         opt = pm.Optimizer([measure],"KDEnll" ,lr=1e-1)
-=======
+        
         # Call to minimizer
->>>>>>> 1025d0ea
         new_mes,time,iteration=opt.minimize([x,y], regression_model,verbose=False,adaptive=False,max_epochs=4000,test=True)
 
         # Visualize measures and gradient

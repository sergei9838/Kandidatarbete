import torch
import pytorch_measure as pm
import numpy as np
import matplotlib.pyplot as plt

#torch.manual_seed(30)
N = 200
x = torch.linspace(-1, 2, N)
y = (torch.randn(N)+1.5) * x + (1+torch.randn(N))

#plt.scatter(x, y)
#plt.show()

M = 30 # <- number of locations on measure

a = pm.Measure(torch.linspace(-1, 3, M), torch.ones(M) / M)
b = pm.Measure(torch.linspace(-1, 3, M), torch.ones(M) / M)

def error(x, param, y): # a is location in measure (scalar), for example slope in linear regression
    return ((param[0] * x + param[1] - y).pow(2)).sum()

# return list[(sample (tensor -- list of locations), tensor -- probability)]
# assumes that the variables are independent
def unif_samples(ms: list[pm.Measure], n_samples):
    idx = (torch.rand((n_samples, len(ms))) * torch.tensor([len(m.locations) for m in ms])).long()
    locs = torch.cat([ms[i].locations[idx[:, i]].unsqueeze(1) for i in range(len(ms))], 1)
    probs = torch.cat([ms[i].weights[idx[:, i]].unsqueeze(1) for i in range(len(ms))], 1).prod(1)
    return (locs, probs)

def sample_meas(ms: list[pm.Measure], n_samples):
    idx = torch.cat([ms[i].sample(n_samples).unsqueeze(1) for i in range(len(ms))], 1).long()
    locs = torch.cat([ms[i].locations[idx[:, i]].unsqueeze(1) for i in range(len(ms))], 1)
    probs = torch.cat([ms[i].weights[idx[:, i]].unsqueeze(1) for i in range(len(ms))], 1).prod(1)
    return (locs, probs)

def loss_fn(measures: list[pm.Measure], n_samples=1000):
    #locs, probs = unif_samples(measures, n_samples)
    #errors = torch.tensor([error(x, locs[i], y) for i in range(n_samples)])
    #return errors.dot(probs)
    idx = torch.tensor([[i, j] for i in range(len(measures[0].locations)) for j in range(len(measures[1].locations))])
    locs = torch.cat([measures[i].locations[idx[:, i]].unsqueeze(1) for i in range(len(measures))], 1)
    probs = torch.cat([measures[i].weights[idx[:, i]].unsqueeze(1) for i in range(len(measures))], 1).prod(1)
    errors = torch.tensor([error(x, locs[i], y) for i in range(len(idx))])
    return errors.dot(probs)

def loss_fn_2(measures: list[pm.Measure], n_samples=1000):
    locs, probs = sample_meas(measures, n_samples)
    errors = torch.tensor([error(x, locs[i], y) for i in range(n_samples)])
    return errors.dot(probs)

def log_prep(x, locs, y):
    loc_idx = []
    for i in range(len(x)):
        ab = torch.abs(locs[:,0]*x[i]+locs[:,1]-y[i])
        loc_idx.append(torch.argmin(ab))
    return torch.tensor(loc_idx)

def log_loss(measures: list[pm.Measure]):
    idx = torch.tensor([[i, j] for i in range(len(measures[0].locations)) for j in range(len(measures[1].locations))])
    locs = torch.cat([measures[i].locations[idx[:, i]].unsqueeze(1) for i in range(len(measures))], 1)
    probs = torch.cat([measures[i].weights[idx[:, i]].unsqueeze(1) for i in range(len(measures))], 1).prod(1)
    loc_index = log_prep(x, locs, y)
    return -(probs[loc_index].log()).sum()

def indexing(measures: list[pm.Measure]):
    idx = torch.tensor([[i, j] for i in range(len(measures[0].locations)) for j in range(len(measures[1].locations))])
    locs = torch.cat([measures[i].locations[idx[:, i]].unsqueeze(1) for i in range(len(measures))], 1)
    probs = torch.cat([measures[i].weights[idx[:, i]].unsqueeze(1) for i in range(len(measures))], 1).prod(1)
    return locs, probs

alpha = 0.001
def chi_squared(measures: list[pm.Measure]):
    locs, probs = indexing(measures)
    bins = log_prep(x, locs, y)
    bins_freq = torch.bincount(bins, minlength=900)/len(x)**2
    bins_freq = bins_freq*(1-alpha)+alpha / len(bins_freq)
    return sum(probs**2/bins_freq)


<<<<<<< HEAD
opt = pm.Optimizer([a, b], lr = 0.001)
opt.minimize(log_loss, max_epochs=1000, verbose = True, print_freq=5)
"""
=======
opt = pm.Optimizer([a, b], lr = [0.0001,0.0001])
opt.minimize(chi_squared, max_epochs=1500, verbose = True, print_freq=1, smallest_lr=1e-9)

>>>>>>> fe791904
a.visualize()
plt.show()
b.visualize()
<<<<<<< HEAD
aMax = a.locations[torch.argmax(a.weights)]
bMax = b.locations[torch.argmax(b.weights)]
plt.scatter(x,y)
plt.plot([-1,2], [-aMax+bMax, 2*aMax+bMax])
"""
opt.visualize()
=======
>>>>>>> fe791904
plt.show()
# aMax = a.locations[torch.argmax(a.weights)]
# bMax = b.locations[torch.argmax(b.weights)]
# plt.scatter(x,y)
# plt.plot([-1,2], [-aMax+bMax, 2*aMax+bMax])
# plt.show()
print(a.weights.grad)
print(b.weights.grad)<|MERGE_RESOLUTION|>--- conflicted
+++ resolved
@@ -77,27 +77,19 @@
     return sum(probs**2/bins_freq)
 
 
-<<<<<<< HEAD
 opt = pm.Optimizer([a, b], lr = 0.001)
 opt.minimize(log_loss, max_epochs=1000, verbose = True, print_freq=5)
 """
-=======
-opt = pm.Optimizer([a, b], lr = [0.0001,0.0001])
-opt.minimize(chi_squared, max_epochs=1500, verbose = True, print_freq=1, smallest_lr=1e-9)
-
->>>>>>> fe791904
 a.visualize()
-plt.show()
 b.visualize()
-<<<<<<< HEAD
 aMax = a.locations[torch.argmax(a.weights)]
 bMax = b.locations[torch.argmax(b.weights)]
 plt.scatter(x,y)
 plt.plot([-1,2], [-aMax+bMax, 2*aMax+bMax])
 """
 opt.visualize()
-=======
->>>>>>> fe791904
+plt.show()
+b.visualize()
 plt.show()
 # aMax = a.locations[torch.argmax(a.weights)]
 # bMax = b.locations[torch.argmax(b.weights)]
